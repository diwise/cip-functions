--- conflicted
+++ resolved
@@ -5,11 +5,6 @@
 	"errors"
 
 	"github.com/diwise/cip-functions/internal/pkg/application/functions"
-<<<<<<< HEAD
-	"github.com/diwise/cip-functions/internal/pkg/application/functions/combinedsewageoverflow"
-	"github.com/diwise/cip-functions/internal/pkg/application/functions/sewagepumpingstation"
-=======
->>>>>>> 5e30551e
 	"github.com/diwise/cip-functions/internal/pkg/infrastructure/database"
 	"github.com/diwise/cip-functions/pkg/messaging/events"
 	"github.com/diwise/messaging-golang/pkg/messaging"
@@ -46,30 +41,10 @@
 	var errs []error
 
 	for _, item := range registryItems {
-<<<<<<< HEAD
-		switch item.Type {
-		case "combinedsewageoverflow":
-			// TODO: exec in goroutine?
-			cso := combinedsewageoverflow.New(a.storage, a.msgCtx)
-			err := cso.Handle(ctx, &msg, item.Options...)
-			if err != nil {
-				// TODO: log error and continue?
-				return err
-			}
-		case "SewagePumpingStation":
-			sp := sewagepumpingstation.New(a.storage, a.msgCtx)
-			err := sp.Handle(ctx, &msg, item.Options...)
-			if err != nil {
-				return err
-			}
-		default:
-			log.Debug("unknown function", "name", item.Type)
-=======
 		err := item.Fn.Handle(ctx, &msg, a.storage, a.msgCtx, item.Options...)
 		if err != nil {
 			log.Error("failed to handle message", "function_id", item.FnID, "type", item.Type, "err", err.Error())
 			errs = append(errs, err)
->>>>>>> 5e30551e
 		}
 	}
 
